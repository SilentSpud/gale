# Changelog

<<<<<<< HEAD
## Unreleased

### Fixed

- Window title not changing when creating or renaming profiles

## 1.8.2 (2025-05-06)
=======
## 1.8.3 (2025-06-21)

### Added

- Support for PEAK

## 1.8.2 (2025-06-06)
>>>>>>> c9e8b68d

### Removed

- Labels on navbar icons (for now)

### Fixed

- Native menubar setting not being saved or properly applied on Windows

## 1.8.1 (2025-06-05)

### Fixed

- Steam binary not being found in most cases

## 1.8.0 (2025-06-05)

### Added

- Font family setting
- Option to use the native menubar
- Better automatic path detection for steam executables and games
- Support for Painting VR and DEPO : Death Epileptic Pixel Origins

### Changed

- Default sort mode from `Last updated` to `Rating`
- Navbar tweaks

### Removed

- Steam executable setting as it's now redundant

## 1.7.1 (2025-05-30)

### Fixed

- Non UTF-8 content being written to the log file
- Updated Monster Train 2 to the full release

## 1.7.0 (2025-05-28)

### Added

- List of owned sync profiles
- Confirmation dialog for config file deletion
- Cache for mod readmes and changelogs

### Changed

- Minor UI tweaks

### Fixed

- Made the mod details menu scrollable when the description overflows
- Some packages not being fetched from small communities

## 1.6.1 (2025-05-20)

### Changed

- Profile imports now ignore missing mods instead of failing

### Fixed

- Profile sync status not being refreshed on launch
- Some config fields being shown as a color picker instead of a number input

## 1.6.0 (2025-05-14)

### Added

- Beta profile sync feature
  - Read more on [the wiki](https://github.com/Kesomannen/gale/wiki/Profile-sync)

### Fixed

- Improved performance of profile imports by only performing the necessary operations
- No warning being shown when a dependency of a disabled mod is uninstalled

## 1.5.12 (2025-05-01)

### Added

- Support for Labyrinthine

### Fixed

- Steam directory name for Lost Skies
- More setup errors related to missing profiles

## 1.5.11 (2025-04-28)

### Added

- Support for Lost Skies and ANEURISM IV

### Fixed

- Window not being resizable on Linux
- Hopefully fixed most issues with Gale crashing on startup

## 1.5.10 (2025-04-23)

### Fixed

- "Invalid signature" error when updating

## 1.5.9 (2025-04-22)

### Added

- Create desktop shortcut option to profile menu
- Support for 8 games:
  - Pulsar: Lost Colony
  - Songs of Conquest
  - White Knuckle
  - Human Fall Flat
  - Magicite
  - ENA: Dream BBQ
  - ASKA

### Fixed

- Punctuation being stripped from config option names
- Gale being registered as a file handler for all file types
- Passing `--no-gui` to a running instance causing the app to crash
- Profile dropdown not being sorted by name

## 1.5.8 (2025-04-15)

### Fixed

- Mod fetching causing a crash in some communities

## 1.5.7 (2025-04-15)

### Added

- Added mod icon to details menu
- Color option editor for config hex codes
- Game information to profile exports, which lets Gale automatically select the correct game when importing profiles

### Fixed

- Minor UI tweaks
- Update R.E.P.O. logo
- Reworked CLI system to fix various bugs
- Some packages not being fetched from small communities

## 1.5.6 (2025-04-01)

### Added

- Local mod drag and drop
- Support for Schedule I

### Fixed

- Compatibility with r2modman on subdirs with differing cases

## 1.5.5 (2025-03-28)

### Fixed

- Some config files freezing the app when opened

## 1.5.4 (2025-03-27)

### Added

- New logo!
- Custom theme colors
- Ability to create profiles at any path
- File association for `.r2z` profile files
- Drag and drop functionality for `.r2z` files
- Ability to select a target profile when using the `Install with Mod Manager` button

### Fixed

- Underscores being removed from config file names
  - They are now replaced with spaces

## 1.5.3 (2025-03-24)

### Fixed

- Moving data folder from default location causing errors

## 1.5.2 (2025-03-22)

### Fixed

- Weird behaviour with deleted profiles coming back

## 1.5.1 (2025-03-22)

### Fixed

- "Invalid signature" error when updating
- Mod installation state not updating when switching profiles

## 1.5.0 (2025-03-22)

### Added

- Support for 5 new games:
  - Odd Remedy
  - My Dream Setup
  - Monster Train 2
  - Disco Elysium
  - Zort
- New data store solution based on SQLite, instead of various json files
  - Your data will automatically be migrated after updating
  - The legacy json files will remain on your filesystem, but won't be updated or read by Gale anymore
- Primary color setting
- Automatic steam library detection by reading steam's `libraryfolders.vdf` file
- Donation link to About menu

### Fixed

- Alphabetical and author sort mods separating upper and lowercase letters
- Hopefully fixed linux launch issues related to Wine/Proton/Whiskey

### Removed

- Steam library setting as it's now redundant

## 1.4.3 (2025-03-11)

### Fixed

- The `dotnet` directory not being copied when launching BepInEx IL2CPP games
- Corrected default r2modman import directory for Risk Of Rain 2
- Valheim launching with the .sh file instead of the .exe on Windows
- MelonLoader rebuilding on each launch
- Small UI changes

## 1.4.2 (2025-03-02)

### Added

- Support for Gang Beasts

### Fixed

- Profile duplication causing the profiles to be linked

## 1.4.1 (2025-03-01)

### Fixed

- Incorrect steam directory name for R.E.P.O.

## 1.4.0 (2025-02-28)

### Added

- Support for I Am Your Beast, MiSide and R.E.P.O.
- Confirmation dialog before resetting config entries

### Fixed

- Typo in telemetry setting name (again)
- Profile duplication causing more disk space to be used than necessary
- Inconsistent profile sorting order on some file systems/platforms
- Small gap between the taskbar and window while the app is maximized
- Decreased the number of disk writes when reordering mods
- Various changes to make the interface more responsive and easier to understand

## 1.3.1 (2025-01-28)

### Fixed

- Typo in telemetry setting name
- Modpack icon selector not working

## 1.3.0 (2025-01-19)

### Added

- Ability to change the path to import r2modman/Thunderstore Mod Manager profiles from
- Mod install time estimate
- Support for 10 new games:
  - Distance
  - Five Nights at Freddy's: Into the Pit
  - GoreBox
  - Hard Time III
  - Old Market Simulator
  - Paquerette Down the Bunborrows
  - Shapez 2
  - Subterranauts
  - Sulfur
  - Tank Team
- Telementry data collection on app startup
  - By updating to this version, you agree to the [Privacy Policy](https://github.com/Kesomannen/gale/blob/master/privacy_policy.md).

### Fixed

- Missing icon for Lycans

## 1.2.2 (2025-01-02)

### Fixed

- Files in untracked subdirs (such as `BepInEx/config`) not being flattened properly

## 1.2.1 (2025-01-01 🎉)

### Added

- Support for 5 games, including the Lovely mod loader:
  - Balatro
  - Hades II
  - Peaks of Yore
  - Subterror
  - STRAFTAT

## Fixed

- ReturnOfModding mods being installed incorrectly
- Launch mode defaulting to `Direct` instead of `Launcher` for first time users
- Unexpected behaviour if an install error occurs while changing the version of a mod

## 1.2.0 (2024-12-04)

### Added

- Support for ATLYSS and Risk Of Rain Returns

## 1.1.5 (2024-11-29)

### Added

- Option to import all files from profiles instead of just standard config extensions
- More logging

### Fixed

- CLI mod installation when the `--no-gui` flag is set
- Automatic game directory detection not working until a setting is changed
- Re-added local DLL installs (only BepInEx for now)
- Profile name case issues on Windows

## 1.1.4 (2024-11-19)

## Added

- Config support to WEBFISHING (TackleBox)

### Fixed

- Older versions of dependencies sometimes being installed
- CLI mod install causing the app to freeze

## 1.1.3 (2024-11-16)

### Added

- A few more game icons
- CLI argument `--install [PATH]` (`-i` for short) which installs a local mod on startup

### Fixed

- Mod updates going through even if the old version failed to uninstall
- Dependency install order, which should fix issues with modpack config being overriden
- Various issues with local mod icons
- Opening game log while the game is running causing an error

## 1.1.2 (2024-11-14)

### Fixed

- Local mod uninstall and toggle throwing errors
- `File is used by another process` error when changing data directory
- Gale profile codes/files causing an error when imported in r2modman

## 1.1.1 (2024-11-14)

### Fixed

- Startup crash due to extra hyphens in mod names (`failed to read profile manifest ...`)
- BepInEx config files installing with extra directories, causing them to seem duplicated
- Uninstalling mods on H3VR throwing a `Failed to delete state file` error
- Re-added Dyson Sphere Program icon

## 1.1.0 (2024-11-13)

### Added

- Experimental support for:
  - 4 platforms: Epic Games, Xbox Store, Oculus and Origin
  - 4 mod loaders: MelonLoader, Shimloader, GDWeave and Northstar
  - 11 games using those mod loaders
- More logging and error context, especially during the startup process
- Tons of game icons
- Links to the new Discord server

### Fixed

- Modpack export causing the app to freeze on games without a "Modpack" category
- Arcus Chroma and Subnautica Below Zero not working at all

## 1.0.1 (2024-11-09)

### Fixed

- Importing profiles with local mods (they are ignored now)
- r2modman/Thunderstore Mod Manager profile transfer for Risk Of Rain 2

## 1.0.0 (2024-11-09)

### Added

- `Open game directory` button to File menu

## 0.9.2 (2024-10-29)

### Added

- Accent color setting

### Changes

- Minor UI tweaks

### Fixed

- Zoom in hotkey (`Ctrl +`)
- Empty string config options causing an extra `=` to be added

## 0.9.1 (2024-10-24)

### Added

- Support for TCG Card Shop Simulator

### Removed

- Redudant options in the Window menu

### Fixed

- Re-added the ability to edit mod versions
- Being able to open multiple mod context menus at the same time
- Importing local mods with BOM-encoded manifests
- IL2CPP BepInEx packs being extracted incorrectly
- Small UI fixes

## 0.9.0 (2024-10-21)

### Added

- Right-click mod context menu (same as the dropdown on the details panel)

### Changed

- Various UI changes and fixes, including revamped reordering

### Fixed

- Symlinks not having .old appended to them when disabling mods
- BOM-encoded config files causing a parse error
- Extra whitespace around config options causing a parse error
- Install with mod manager button on thunderstore.io
- Profile mod count not updating when a mod is uninstalled
- Extra decimals sometimes being added when dragging a config slider

## 0.8.11 (2024-10-14)

### Added

- More game icons

### Changed

- Various UI changes

### Fixed

- Direct launch mode
- Profile mod count not updating when a mod is installing

## 0.8.10 (2024-10-11)

### Changed

- Moved the `Check for updates` button to a new `About Gale` dialog
- Also look for .sh, .x86_64 and .x86 executables when launching games, instead of only .exe files

### Fixed

- Modpack icon selector throwing an error after selecting a file
- Cancelling a mod disable dialog causing the target mod to behave as if it was disabled

## 0.8.9 (2024-10-04)

### Changed

- Minor UI improvements

### Fixed

- Various issues with importing and managing local mods

## 0.8.8 (2024-10-02)

### Fixed

- Uninstalling and toggling mods not affecting the files
- Open directory mod context menu option

## 0.8.7 (2024-10-02)

### Fixed

- Mod list throwing errors before the `Enabled` filter is interacted with

## 0.8.6 (2024-10-02)

### Added

- Option to filter out enabled mods
- Keyboard shortcuts for some of the menu items
- Custom launch arguments
- Window menu

### Removed

- Home page with changelog. The default when starting the app is now the profile page instead.

### Changed

- UI tweaks and fixes

### Fixed

- Last updated showing NaN on Linux
- Sometimes being able to scroll the whole window
- Modpack updates not overriding existing config files

## 0.8.5 (2024-09-11)

### Added

- "Uninstall disabled mods" button to Profile menu
- Code highlighting to markdown code blocks

### Changed

- New monospace font
- Enable gzip for API requests, which can significantly speed up mod fetching
- Mods are now always fetched on startup, even if the automatic fetch setting is disabled
- Minor UI changes

### Fixed

- Local mods not showing in the mod list until the page is refreshed
- The "Install date" sorting mode being affected by mod updates

## 0.8.4 (2024-09-03)

### Fixed

- Opening a config file freezing the app

## 0.8.3 (2024-09-03)

### Added

- File size to mod details menu

### Fixed

- Install with mod manager button on Thunderstore not working
- Mod list installed indicator being hidden
- Delete button not working for non-cfg config files
- Improve error messages for failed modpack uploads
- Zip archives with backslashes instead of frontslashes extracting incorrectly on Unix platforms

## 0.8.2 (2024-08-30)

### Changed

- Install the root mod before dependencies, which should fix issues with modpack config files sometimes being skipped

## 0.8.1 (2024-08-30)

### Removed

- Settings toggle to disable mod download cache, as it now doesn't provide any benefit

### Fixed

- Old mod cache files from pre-0.8 not being deleted on startup. **Note: if you've already updated to 0.8.0, you need to manually delete them.**
- Modpack arguments not being saved when app is closed or profile is changed while the page is open
- `<details>` elements in markdown rendering incorrectly

## 0.8.0 (2024-08-30)

### Added

- Profile > Copy launch arguments
- Indicator for installed mods in the mod list (thanks @DaXcess)

### Removed

- Cache directory setting - mods are now cached within the data directory instead

### Changed

- Use hard links instead of copying files when installing mods, which reduces disk usage and install times significantly
- New cache format for mods (existing cache will be deleted on first launch)
- Use a broad-first search for dependencies instead of depth-first

### Fixed

- Multiple .old extensions sometimes being added when a mod is disabled
- Missing or corrupted profile manifests causing a crash on startup

## 0.7.7 (2024-08-25)

### Added

- Profile > Copy debug info button for easier troubleshooting

### Changed

- Hide orphaned config entries in the config editor
- List other common config file formats in the config editor

### Fixed

- Re-added CLI (oops)
- FINALLY fixed the "Install with Mod Manager" button on Thunderstore
- Various issues related to config file names with non-UTF8 characters
- Multiple config files from the same mod being displayed with the same name
- Decrease config load time by reading files in parallel
- Various UI issues

## 0.7.6 (2024-08-22)

### Removed

- Temp directory setting in favor of using the system's temp directory with automatic cleanup

### Fixed

- Parity with r2modman's mod structure format, which should solve gale-specific mod issues
- Failed r2modman profile imports creating corrupted profiles
- Crash when changing the data directory setting
- Improve profile and export modpack performance by doing more work in-memory

## 0.7.5 (2024-08-20)

### Changed

- Move deleted config files to the trash instead of permanently deleting them

### Fixed

- BepInEx being installed incorrectly on certain games
- Sorting and filtering options not persisting between sessions
- Expand config entry button covering the end of the text input
- Hopefully fixed issues related to moving the data, temp or cache directories

## 0.7.4 (2024-08-09)

### Fixed

- Custom sort order not responding to Descending/Ascending
- Mod reordering moving mods in the wrong direction
- Expanded config entries not being editable in text mode

## 0.7.3 (2024-08-08)

### Added

- Option to disable automatic thunderstore fetching
- Option to ignore updates for the "Update all" banner

### Changed

- Detect steam installation path on Windows from registry
- Sort pinned mods to the top of the mod list
- UI tweaks

### Fixed

- Open gale log button not working
- Thunderstore API token not persisting between sessions
- Modpack export arguments sometimes not being saved
- App closing immediately when a startup error occurs instead of showing an error dialog

## 0.7.2 (2024-08-01)

### Changed

- Switched UI font to a non-rounded version

### Fixed

- Crash when entering the config editor
- Path settings not saving correctly
- Decrease latency when moving data, temp or cache directories on the same volume
- Auto updater not showing up (_not retroactive; you still need to manually update to this version_)
- Additional files like mod manifests being included in file, code and modpack exports

## 0.7.1 (2024-07-30)

### Fixed

- "Invalid type: map ..." errors when importing profile from file and editing path settings

## 0.7.0 (2024-07-30)

### Added

- Simple CLI for choosing game, profile and launching games through the command line
- Resizable text input and list editor for long config entries
- Changelog field and automatic changelog generation in modpack exporter
- More game icons ([#58](https://github.com/Kesomannen/gale/pull/58) and [#61](https://github.com/Kesomannen/gale/pull/61))
- Local mod import from zip ([#57](https://github.com/Kesomannen/gale/pull/57))

### Changed

- Various UI tweaks

### Fixed

- Restricted profile names further, which should fix "failed to read profile manifest" error on startup
- "BepInEx preloader not found" error when launching IL2CPP games
- Window size and position not persisting between sessions
- Having many profiles causing the profile dropdown to go off-screen
- Crash when changing the version of certain mods
- Dependencies not being installed when changing the version of a mod
- Local mod icons not being displayed (finally)
- "Failed to execute 'query_mods_in_profile'" error when viewing a profile with deleted mods
- "Visiting" a new game and immediately switching back causing a "Failed to read game save data" on the next launch

## 0.6.2 (2024-07-15)

### Added

- Ctrl+click shortcut to install a mod

### Changed

- Reworked config entry sliders, which should fix all issues with freezing or crashing
- Search mods by their description as well as name

### Fixed

- Welcome dialog opening every time the app is launched until a setting is changed
- Disabling mods with missing dependencies
- Deleted config files not being removed from the modpack export list
- Moving temp, data or cache directory to a different drive
- Mods being imported in the reverse order when importing a Gale-generated profile code

## 0.6.1 (2024-07-03)

### Added

- Preview of contents before importing a profile

### Changed

- Display a list of mod cards instead of table when viewing Dependants/Dependencies

### Fixed

- BepInEx/\* directories in remote mods being installed at the wrong location
- Settings on the welcome page not working properly

## 0.6.0 (2024-07-02)

### Added

- Revamped modpack export page, including uploading modpacks directly from Gale

### Changed

- **Breaking change!** Corrected the community identifier for Risk of Rain 2. If you use Gale for RoR2, please go to Gale's data folder and rename the `ror2` directory to `riskofrain2`!
- Persist mod search options between sessions
- Allow importing local DLLs directly
- UI changes

### Fixed

- Filters not updating specifically for Risk of Rain 2
- Trim whitespace around import codes and search queries
- Allow enabling mods with missing dependencies
- BepInEx/\* directories in local mods being installed at the wrong location

## 0.5.8 (2024-06-26)

### Fixed

- Frequent crashing while mods are being fetched from thunderstore
- Optimize game icons to reduce binary size
- Mods and settings loading slowly
- The window opening extremely small

## 0.5.7 (2024-06-14)

### Added

- Ability to rename and duplicate the active profile from the menubar
- Setting to override a game's install path

### Changed

- Various UI changes

### Fixed

- Improve error handling during startup, instead of crashing immediately
- Some mod files being skipped when importing a profile with config
- Config editor clearing search query when deleting a file

## 0.5.6 (2024-06-10)

### Added

- Setting for the steam library path

### Fixed

- Improve game search accuracy
- Correct default steam library path on Linux

## 0.5.5 (2024-06-09)

### Added

- Option to disable mod download cache
- Mod reordering (AKA custom sorting)
- Disk space sorting option

### Changed

- Show latest changelog instead of the mod's version's
- Moved settings to a separate page instead of a dialog
- Made mod updates cancellable
- Show only dependants from the active profile
- Miscellaneous UI changes

### Fixed

- Mod details menu not refreshing after installing or updating a mod
- No mods being loaded if BepInEx hadn't been installed through another mod manager before
- Config files being sorted by raw file name instead of display name
- Disabled mods being enabled after updating
- Mod dependencies not being installed when updating
- Failing to extract mods in rare cases

## 0.5.4 (2024-06-04)

### Fixed

- Config files being imported outside of the BepInEx directory

## 0.5.3 (2024-06-04)

### Added

- Ability to copy dependency strings to clipboard
- Button to view dependants in mod details menu dropdown

### Changed

- Remember window size and position between sessions
- Show cleaner file names in mod config editor
- Several user interface alterations

### Fixed

- Profile dropdown in the import profile dialog allowing invalid options
- Import profile dialog selecting the wrong option initially
- Config files outside of the `config` directory not being exported/imported
- Update banner sometimes not showing until the app is restarted
- Config files not being linked until the config editor page is visited
- Improve config file linking

## 0.5.2 (2024-06-02)

### Added

- README to mod details menu, shown if the window is large enough
- "Edit config" button to mod details menu
- Quick install button in mod list
- "Open directory" options to profile mod dropdown

### Changed

- Update banner can now be dismissed
- Save search queries, filters and sorting options are between page navigations
- Various UI improvements

### Fixed

- Local mod icons not being displayed
- Links replacing the entire page instead of opening in the browser
- Crash when importing local mod
- Profile names being capitalized in the import profile dialog
- R2modman/TMM profiles not being found on Linux
- Improve performance of config serialization
- Config editor sometimes freezing when switching between profiles

## 0.5.1 (2024-05-31)

### Added

- "Change version" option to profile mod dropdown
- Icon in the top right to indicate if an app update is available
- Disable and enable all mods button
- Open Gale log button

### Changed

- Minor UI tweaks
- Moved settings to Edit menu

### Fixed

- Moving data directory
- Moving cache directory before any mods are installed

## 0.5.0 (2024-05-30)

### Added

- Setup flow for first-time users
- Cache for mods that are used in profiles, which drastically decreases load times
- Option to automatically transfer profiles from r2modman/Thunderstore Mod Manager
- Soft cache clear (only removes unused mods)
- Dialog when installing a mod with missing dependencies (instead of throwing an error)

### Changed

- Changelog on the home page now hides unreleased changes
- Overhauled sorting and filtering options
- Infinite scroll instead of pagination
- Made msi the preferred installer for Windows
- Numerous UI changes

### Fixed

- Moving the window while a dialog is open
- Improve startup time by not parsing config files immediately
- "steam_exe_path pref not found" error when opening settings
- Config sliders with large ranges causing performance issues or freezing
- Zoom factor not being applied when reopening the app
- Open log file button
- Modpack export creating an incorrect PNG

## 0.4.1 (2024-05-23)

### Added

- Log file
- Dialog when overwriting a profile

### Removed

- Deep link functionality on Linux

### Changed

- Moved "New Profile" to the profile list, instead of the menubar
- Various UI improvements

### Fixed

- Crash when launching on Linux
- Deserializing config files with commas as decimal separators
- Multiple versions of the same mod being installed as dependencies

## 0.4.0 (2024-05-22)

### Added

- Dialog when enabling a mod which has disabled dependencies
- Dialog before updating all mods
- More options when importing profiles (similarly to r2modman/Thunderstore Mod Manager)
- Close button to all dialogs
- Confirm dialog when aborting mod installation
- Zoom preference

### Removed

- Quit button

### Changed

- Config parser now allows invalid semver versions
- Increased interval between fetching mods from Thunderstore
- Various UI improvements

### Fixed

- Auto updater not working (_not retroactive; you still need to manually update to this version_)
- Improve performance for dependency trees
- Improve performance of config parsing
- Parsing config entries without a value
- "Update all" banner showing the wrong number of mods
- Config files being copied from other profiles when importing from code
- Launching games with doorstop v4
- Uninstalled mods sometimes not being deleted from the file system

## 0.3.1 (2024-05-15)

### Fixed

- Compatibility with profiles created prior to 0.3.0

## 0.3.0 (2024-05-15)

### Added

- Profile import from file
- Profile export to file
- Ability to cancel mod installation
- Ability to remove mod without its dependencies
- Mod disabling and enabling

### Changed

- The config parser now supports untagged entries
- Decimal config sliders now have a step of 0.01 (instead of 1)
- Various UI improvements

### Fixed

- Importing profiles with disabled mods

## 0.2.0 (2024-05-08)

### Added

- Proper logo & icons

### Changed

- Gale itself is now hidden in the mod list
- Config entries are no longer required to be in the acceptable range

### Fixed

- Crash when opening on Linux (hopefully) (thanks testaccount666 on discord)
- Screenshots in the Thunderstore README

## 0.1.0 (2024-05-07)

- Initial release<|MERGE_RESOLUTION|>--- conflicted
+++ resolved
@@ -1,14 +1,11 @@
 # Changelog
 
-<<<<<<< HEAD
 ## Unreleased
 
 ### Fixed
 
 - Window title not changing when creating or renaming profiles
 
-## 1.8.2 (2025-05-06)
-=======
 ## 1.8.3 (2025-06-21)
 
 ### Added
@@ -16,7 +13,6 @@
 - Support for PEAK
 
 ## 1.8.2 (2025-06-06)
->>>>>>> c9e8b68d
 
 ### Removed
 
