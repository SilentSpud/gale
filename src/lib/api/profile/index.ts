--- conflicted
+++ resolved
@@ -41,10 +41,7 @@
 export const openModDir = (uuid: string) => invoke('open_mod_dir', { uuid });
 export const openGameLog = () => invoke('open_game_log');
 export const createDesktopShortcut = () => invoke('create_desktop_shortcut');
-<<<<<<< HEAD
-export const setCustomArgs = (customArgs: string[], enabled: boolean) =>
-	invoke('set_custom_args', { customArgs, enabled });
-=======
 export const getLocalMarkdown = (uuid: string, type: MarkdownType) =>
 	invoke<string | null>('get_local_markdown', { uuid, kind: type });
->>>>>>> d690d08f
+export const setCustomArgs = (customArgs: string[], enabled: boolean) =>
+	invoke('set_custom_args', { customArgs, enabled });